--- conflicted
+++ resolved
@@ -11,16 +11,7 @@
         const evts = {
             onAction: true,
             onInput: function (msg, send) {
-<<<<<<< HEAD
-                let error = null
-                const event = msg.event
-
-                if (event) {
-                    console.log('event triggered by UI button click')
-                }
-=======
                 var error = null
->>>>>>> 4a60ce2b
 
                 // retrieve the payload we're sending from this button
                 let payloadType = config.payloadType
